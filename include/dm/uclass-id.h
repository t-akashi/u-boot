--- conflicted
+++ resolved
@@ -93,12 +93,9 @@
 	UCLASS_VIDEO,		/* Video or LCD device */
 	UCLASS_VIDEO_BRIDGE,	/* Video bridge, e.g. DisplayPort to LVDS */
 	UCLASS_VIDEO_CONSOLE,	/* Text console driver for video device */
-<<<<<<< HEAD
+	UCLASS_VIDEO_OSD,	/* On-screen display */
 	UCLASS_W1,		/* Dallas 1-Wire bus */
 	UCLASS_W1_EEPROM,	/* one-wire EEPROMs */
-=======
-	UCLASS_VIDEO_OSD,	/* On-screen display */
->>>>>>> c1a65a8c
 	UCLASS_WDT,		/* Watchdot Timer driver */
 
 	UCLASS_COUNT,
