--- conflicted
+++ resolved
@@ -111,13 +111,6 @@
 
 #undef  CONFIG_AUTO_UPDATE              /* autoupdate via compactflash  */
 
-<<<<<<< HEAD
-/* this must be included AFTER the definition of CONFIG_COMMANDS (if any) */
-#include <cmd_confdefs.h>
-=======
-#define CFG_NAND_LEGACY
->>>>>>> 594e7983
-
 #undef	CONFIG_WATCHDOG			/* watchdog disabled		*/
 
 #define CONFIG_SDRAM_BANK0	1	/* init onboard SDRAM bank 0	*/
